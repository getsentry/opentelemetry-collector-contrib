// Copyright The OpenTelemetry Authors
//
// Licensed under the Apache License, Version 2.0 (the "License");
// you may not use this file except in compliance with the License.
// You may obtain a copy of the License at
//
//      http://www.apache.org/licenses/LICENSE-2.0
//
// Unless required by applicable law or agreed to in writing, software
// distributed under the License is distributed on an "AS IS" BASIS,
// WITHOUT WARRANTIES OR CONDITIONS OF ANY KIND, either express or implied.
// See the License for the specific language governing permissions and
// limitations under the License.

package sentryexporter

import (
	"encoding/json"
	"fmt"
	"strings"
	"time"

	"github.com/getsentry/sentry-go"
)

// SentryEvent aliases the sentry Event type.
// Needed to Marshal the transactions into JSON properly.
type SentryEvent sentry.Event

// Tags describe a set of Sentry Tags.
type Tags map[string]string

// EnvelopeHeader represents the top level header of a Sentry envelope
type EnvelopeHeader struct {
	SentAt time.Time `json:"sent_at"`
}

// SentrySpan describes a Span following the Sentry format.
type SentrySpan struct {
	TraceID        string    `json:"trace_id"`
	SpanID         string    `json:"span_id"`
	ParentSpanID   string    `json:"parent_span_id,omitempty"`
	Description    string    `json:"description,omitempty"`
	Op             string    `json:"op,omitempty"`
	Tags           Tags      `json:"tags,omitempty"`
	StartTimestamp time.Time `json:"start_timestamp"`
	EndTimestamp   time.Time `json:"timestamp"`
	Status         string    `json:"status"`
	LibName        string    `json:"-"`
	LibVersion     string    `json:"-"`
	ResourceTags   Tags      `json:"-"`
}

// MarshalJSON converts the SentrySpan struct to JSON.
func (s SentrySpan) MarshalJSON() ([]byte, error) {
	type alias SentrySpan
	return json.Marshal(&struct {
		StartTimestamp time.Time `json:"start_timestamp,omitempty"`
		EndTimestamp   time.Time `json:"timestamp"`
		*alias
	}{
		StartTimestamp: s.StartTimestamp.UTC(),
		EndTimestamp:   s.EndTimestamp.UTC(),
		alias:          (*alias)(&s),
	})
}

// IsRootSpan determines if a span is a root span.
// If parent span id is empty, then the span is a root span.
func (s *SentrySpan) IsRootSpan() bool {
	// See: https://github.com/open-telemetry/opentelemetry-proto/blob/28e27742/opentelemetry/proto/trace/v1/trace.proto#L82-L83
	return s.ParentSpanID == ""
}

// TraceContext describes the context of the trace.
type TraceContext struct {
	TraceID     string `json:"trace_id"`
	SpanID      string `json:"span_id"`
	Op          string `json:"op,omitempty"`
	Description string `json:"description,omitempty"`
}

// SentryTransaction describes a Sentry Transaction.
<<<<<<< HEAD
// TODO: generate extra fields when creating envelope Type, User, Platform, SDK
type SentryTransaction struct {
	*SentryEvent
	StartTimestamp time.Time     `json:"start_timestamp,omitempty"`
	TraceContext   TraceContext  `json:"trace,omitempty"`
	Spans          []*SentrySpan `json:"spans,omitempty"`
}

// Envelope generates a envelope from a Sentry Transaction
func (t *SentryTransaction) Envelope(DSN *sentry.Dsn) (envelope string, err error) {
	header := &EnvelopeHeader{
		SentAt: time.Now().UTC(),
	}

	headerJSON, err := json.Marshal(header)
	if err != nil {
		return "", err
	}

	var env strings.Builder

	// Header
	_, err = fmt.Fprintf(&env, "%s%s", headerJSON, "\n")
	if err != nil {
		return "", err
	}

	// Item Header
	_, err = fmt.Fprintf(&env, "%s%s", `{"type":"transaction"}`, "\n")
	if err != nil {
		return "", err
	}

	transactionJSON, err := json.Marshal(t)
	if err != nil {
		return "", err
	}

	// Item Payload
	_, err = fmt.Fprintf(&env, "%s%s", transactionJSON, "\n")
	if err != nil {
		return "", err
	}

	return env.String(), nil
}

// MarshalJSON converts the SentryTransaction struct to JSON.
func (t SentryTransaction) MarshalJSON() ([]byte, error) {
	type alias SentryTransaction
	return json.Marshal(&struct {
		StartTimestamp time.Time `json:"start_timestamp,omitempty"`
		Timestamp      time.Time `json:"timestamp"`
		Type           string    `json:"type"`
		Trace          string    `json:"trace,omitempty"`
		*alias
	}{
		StartTimestamp: t.StartTimestamp.UTC(),
		Timestamp:      t.Timestamp.UTC(),
		Type:           "transaction",
		alias:          (*alias)(&t),
	})
}

func transactionFromSpans(rootSpan *SentrySpan, childSpans []*SentrySpan) *SentryTransaction {
	transaction := &SentryTransaction{
		SentryEvent:    (*SentryEvent)(sentry.NewEvent()),
		StartTimestamp: rootSpan.StartTimestamp,
		Spans:          childSpans,
	}

	transaction.Contexts["trace"] = TraceContext{
		TraceID:     rootSpan.TraceID,
		SpanID:      rootSpan.SpanID,
		Op:          rootSpan.Op,
		Description: rootSpan.Description,
	}

	transaction.Sdk.Name = rootSpan.LibName
	transaction.Sdk.Version = rootSpan.LibVersion

	transaction.Tags = rootSpan.Tags
	transaction.Timestamp = rootSpan.EndTimestamp
	transaction.Transaction = rootSpan.Description

	// Transactions should store resource tags
	for k, v := range rootSpan.ResourceTags {
		transaction.Tags[k] = v
	}

	return transaction
=======
// TODO: generate extra fields when creating envelope EventID, Type, User, Platform, SDK
type SentryTransaction struct {
	*sentry.Event
	StartTimestamp time.Time     `json:"start_timestamp,omitempty"`
	TraceContext   TraceContext  `json:"contexts,omitempty"`
	Spans          []*SentrySpan `json:"spans,omitempty"`
>>>>>>> 1367659a
}<|MERGE_RESOLUTION|>--- conflicted
+++ resolved
@@ -81,7 +81,6 @@
 }
 
 // SentryTransaction describes a Sentry Transaction.
-<<<<<<< HEAD
 // TODO: generate extra fields when creating envelope Type, User, Platform, SDK
 type SentryTransaction struct {
 	*SentryEvent
@@ -173,12 +172,4 @@
 	}
 
 	return transaction
-=======
-// TODO: generate extra fields when creating envelope EventID, Type, User, Platform, SDK
-type SentryTransaction struct {
-	*sentry.Event
-	StartTimestamp time.Time     `json:"start_timestamp,omitempty"`
-	TraceContext   TraceContext  `json:"contexts,omitempty"`
-	Spans          []*SentrySpan `json:"spans,omitempty"`
->>>>>>> 1367659a
 }