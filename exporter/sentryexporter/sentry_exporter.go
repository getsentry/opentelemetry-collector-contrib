// Copyright The OpenTelemetry Authors
//
// Licensed under the Apache License, Version 2.0 (the "License");
// you may not use this file except in compliance with the License.
// You may obtain a copy of the License at
//
//      http://www.apache.org/licenses/LICENSE-2.0
//
// Unless required by applicable law or agreed to in writing, software
// distributed under the License is distributed on an "AS IS" BASIS,
// WITHOUT WARRANTIES OR CONDITIONS OF ANY KIND, either express or implied.
// See the License for the specific language governing permissions and
// limitations under the License.

package sentryexporter

import (
	"context"
	"fmt"
	"strconv"
	"strings"

	"github.com/open-telemetry/opentelemetry-collector/component"
	"github.com/open-telemetry/opentelemetry-collector/consumer/pdata"
	"github.com/open-telemetry/opentelemetry-collector/exporter/exporterhelper"
	"github.com/open-telemetry/opentelemetry-collector/translator/conventions"
)

var (
	sentryStatusUnknown = "unknown"
	// canonicalCodes maps OpenTelemetry span codes to Sentry's span status.
	// See numeric codes in https://godoc.org/github.com/open-telemetry/opentelemetry-proto/gen/go/trace/v1#Status_StatusCode.
	canonicalCodes = [...]string{
		"ok",
		"cancelled",
		sentryStatusUnknown,
		"invalid_argument",
		"deadline_exceeded",
		"not_found",
		"already_exists",
		"permission_denied",
		"resource_exhausted",
		"failed_precondition",
		"aborted",
		"out_of_range",
		"unimplemented",
		"internal",
		"unavailable",
		"data_loss",
		"unauthenticated",
	}

	otelSentryExporterVersion = "0.0.1"
)

// SentryExporter defines the Sentry Exporter.
type SentryExporter struct {
	transport *SentryTransport
}

// IDMap maps a span_id to a root span span_id.
type IDMap map[string]string

// SpanStore stores a root span and it's child spans.
type SpanStore struct {
	rootSpan   *SentrySpan
	childSpans []*SentrySpan
}

<<<<<<< HEAD
// SSMap maps a root span span_id to a SpanStore.
type SSMap map[string]*SpanStore
=======
// rootSpanTree stores a root span and it's child spans.
type rootSpanTree struct {
	rootSpan   *SentrySpan
	childSpans []*SentrySpan
}
>>>>>>> 1367659a

// TODO: Add to function
func (s *SentryExporter) pushTraceData(ctx context.Context, td pdata.Traces) (droppedSpans int, err error) {
	// For a ResourceSpan, InstrumentationLibrarySpan and Span struct if IsNil() is "true", all other methods will cause a runtime error.
	resourceSpans := td.ResourceSpans()
	if resourceSpans.Len() == 0 {
		return 0, nil
	}

<<<<<<< HEAD
	numOfSpans := td.SpanCount()

	orphanSpans := make([]*SentrySpan, 0, numOfSpans)

	// Maps all child span ids to their root span.
	idMap := make(IDMap)
	// Maps root span id to a root span and it's child span.
	ssMap := make(SSMap)
=======
	orphanSpans := make([]*SentrySpan, 0, td.SpanCount())

	// Maps all child span ids to their root span.
	idMap := make(map[string]string)
	// Maps root span id to a root span tree.
	rootSpanTreeMap := make(map[string]*rootSpanTree)
>>>>>>> 1367659a

	for i := 0; i < resourceSpans.Len(); i++ {
		rs := resourceSpans.At(i)
		if rs.IsNil() {
			continue
		}

<<<<<<< HEAD
		resourceTags := generateTagsFromAttributes(rs.Resource().Attributes())

=======
>>>>>>> 1367659a
		ilss := rs.InstrumentationLibrarySpans()
		for j := 0; j < ilss.Len(); j++ {
			ils := ilss.At(j)
			if ils.IsNil() {
				continue
			}

<<<<<<< HEAD
			library := ils.InstrumentationLibrary()

=======
>>>>>>> 1367659a
			spans := ils.Spans()
			for k := 0; k < spans.Len(); k++ {
				otelSpan := spans.At(k)
				if otelSpan.IsNil() {
					continue
				}

<<<<<<< HEAD
				sentrySpan := convertToSentrySpan(otelSpan, resourceTags, library)

				if sentrySpan.IsRootSpan() {
					// Add root span to span store map
					ssMap[sentrySpan.SpanID] = &SpanStore{
=======
				sentrySpan := convertToSentrySpan(otelSpan)

				if sentrySpan.IsRootSpan() {
					// Add root span to span store map
					rootSpanTreeMap[sentrySpan.SpanID] = &rootSpanTree{
>>>>>>> 1367659a
						rootSpan:   sentrySpan,
						childSpans: make([]*SentrySpan, 0),
					}

					idMap[sentrySpan.SpanID] = sentrySpan.SpanID
				} else {
					if rootSpanID, ok := idMap[sentrySpan.ParentSpanID]; ok {
						idMap[sentrySpan.SpanID] = rootSpanID
<<<<<<< HEAD
						ssMap[rootSpanID].childSpans = append(ssMap[rootSpanID].childSpans, sentrySpan)
=======
						rootSpanTreeMap[rootSpanID].childSpans = append(rootSpanTreeMap[rootSpanID].childSpans, sentrySpan)
>>>>>>> 1367659a
					} else {
						orphanSpans = append(orphanSpans, sentrySpan)
					}
				}
			}
		}
	}

<<<<<<< HEAD
	orphanSpans = classifyOrphanSpans(orphanSpans, len(orphanSpans)+1, idMap, ssMap)

	transactions := generateTransactions(ssMap, orphanSpans)

	droppedSpans = 0
	for _, t := range transactions {
		err := s.transport.SendTransaction(t)
		if err != nil {
			droppedSpans += 1 + len(t.Spans)
		}
	}

	return droppedSpans, nil
}

func generateTransactions(ssMap SSMap, orphanSpans []*SentrySpan) []*SentryTransaction {
	transactions := make([]*SentryTransaction, 0, len(ssMap)+len(orphanSpans))

	for _, spanStore := range ssMap {
		transaction := transactionFromSpans(spanStore.rootSpan, spanStore.childSpans)
		transactions = append(transactions, transaction)
	}

	for _, span := range orphanSpans {
		transaction := transactionFromSpans(span, nil)
		transactions = append(transactions, transaction)
	}

	return transactions
}

func classifyOrphanSpans(orphanSpans []*SentrySpan, prevLength int, idMap IDMap, ssMap SSMap) []*SentrySpan {
	if len(orphanSpans) == 0 || len(orphanSpans) == prevLength {
		return orphanSpans
	}

=======
	orphanSpans = classifyOrphanSpans(orphanSpans, len(orphanSpans)+1, idMap, rootSpanTreeMap)

	// TODO: Use orphanSpans and rootSpanTreeMap to generate transactions

	// TODO: Correctly return dropped spans
	return 0, nil
}

// classifyOrphanSpans recursively classifies orphanSpans to a root span tree
func classifyOrphanSpans(orphanSpans []*SentrySpan, prevLength int, idMap map[string]string, rootSpanTreeMap map[string]*rootSpanTree) []*SentrySpan {
	if len(orphanSpans) == 0 || len(orphanSpans) == prevLength {
		return orphanSpans
	}

>>>>>>> 1367659a
	newOrphanSpans := make([]*SentrySpan, 0, prevLength)

	for _, span := range orphanSpans {
		if rootSpanID, ok := idMap[span.ParentSpanID]; ok {
			idMap[span.SpanID] = rootSpanID
<<<<<<< HEAD
			ssMap[rootSpanID].childSpans = append(ssMap[rootSpanID].childSpans, span)
=======
			rootSpanTreeMap[rootSpanID].childSpans = append(rootSpanTreeMap[rootSpanID].childSpans, span)
>>>>>>> 1367659a
		} else {
			newOrphanSpans = append(newOrphanSpans, span)
		}
	}

<<<<<<< HEAD
	return classifyOrphanSpans(newOrphanSpans, len(orphanSpans), idMap, ssMap)
=======
	return classifyOrphanSpans(newOrphanSpans, len(orphanSpans), idMap, rootSpanTreeMap)
>>>>>>> 1367659a
}

// TODO: Span.Link
// TODO; Span.Event -> create breadcrumbs
// TODO: Span.TraceState()
<<<<<<< HEAD
func convertToSentrySpan(span pdata.Span, resourceTags Tags, library pdata.InstrumentationLibrary) (sentrySpan *SentrySpan) {
=======
func convertToSentrySpan(span pdata.Span) (sentrySpan *SentrySpan) {
>>>>>>> 1367659a
	if span.IsNil() {
		return nil
	}

	parentSpanID := ""
	if psID := span.ParentSpanID(); !isAllZero(psID) {
		parentSpanID = psID.String()
	}

	attributes := span.Attributes()
	name := span.Name()
	spanKind := span.Kind()

	op, description := generateSpanDescriptors(name, attributes, spanKind)
	tags := generateTagsFromAttributes(attributes)

	status, message := statusFromSpanStatus(span.Status())

	if message != "" {
		tags["status_message"] = message
	}

	if spanKind != pdata.SpanKindUNSPECIFIED {
		tags["span_kind"] = spanKind.String()
	}

	sentrySpan = &SentrySpan{
		TraceID:        span.TraceID().String(),
		SpanID:         span.SpanID().String(),
		ParentSpanID:   parentSpanID,
		Description:    description,
		Op:             op,
		Tags:           tags,
		StartTimestamp: unixNanoToTime(span.StartTime()),
		EndTimestamp:   unixNanoToTime(span.EndTime()),
		Status:         status,
		ResourceTags:   resourceTags,
	}

	if !library.IsNil() {
		name := library.Name()
		version := library.Version()

		if name != "" && version != "" {
			sentrySpan.LibName = name
			sentrySpan.LibVersion = version
		} else {
			sentrySpan.LibName = "sentry.opentelemetry.collector"
			sentrySpan.LibVersion = otelSentryExporterVersion
		}
	} else {
		sentrySpan.LibName = "sentry.opentelemetry.collector"
		sentrySpan.LibVersion = otelSentryExporterVersion
	}

	return sentrySpan
}

// To generate span descriptors (op and description) for a particular span we use
// Semantic Conventions described by the open telemetry specification.
func generateSpanDescriptors(name string, attrs pdata.AttributeMap, spanKind pdata.SpanKind) (op string, description string) {
	// See https://github.com/open-telemetry/opentelemetry-specification/tree/5b78ee1/specification/trace/semantic_conventions
	// for more details about the semantic conventions.
	var opBuilder strings.Builder
	var dBuilder strings.Builder

	// Generating span descriptors operates under the assumption that only one of the conventions are present.
	// In the possible case that multiple convention attributes are available, conventions are selected based
	// on what is most likely and what is most useful (ex. http is prioritized over FaaS)

	// If http.method exists, this is an http request span.
	if httpMethod, ok := attrs.Get(conventions.AttributeHTTPMethod); ok {
		opBuilder.WriteString("http")

		switch spanKind {
		case pdata.SpanKindCLIENT:
			opBuilder.WriteString(".client")
		case pdata.SpanKindSERVER:
			opBuilder.WriteString(".server")
		}

		// Ex. description="GET /api/users/{user_id}".
		fmt.Fprintf(&dBuilder, "%s %s", httpMethod.StringVal(), name)

		return opBuilder.String(), dBuilder.String()
	}

	// If db.type exists then this is a database call span.
	if _, ok := attrs.Get(conventions.AttributeDBType); ok {
		// TODO: Use more detailed op code?
		opBuilder.WriteString("db")

		// Use DB statement (Ex "SELECT * FROM table") if possible as description.
		if statement, okInst := attrs.Get(conventions.AttributeDBStatement); okInst {
			dBuilder.WriteString(statement.StringVal())
		} else {
			dBuilder.WriteString(name)
		}

		return opBuilder.String(), dBuilder.String()
	}

	// If rpc.service exists then this is a rpc call span.
	if _, ok := attrs.Get(conventions.AttributeRPCService); ok {
		opBuilder.WriteString("rpc")

		return opBuilder.String(), name
	}

	// If messaging.system exists then this is a messaging system span.
	if _, ok := attrs.Get("messaging.system"); ok {
		opBuilder.WriteString("message")

		return opBuilder.String(), name
	}

	// If faas.trigger exists then this is a function as a service span.
	if trigger, ok := attrs.Get("faas.trigger"); ok {
		opBuilder.WriteString(trigger.StringVal())

		return opBuilder.String(), name
	}

	// Default just use span.name.
	return "", name
}

func generateTagsFromAttributes(attrs pdata.AttributeMap) Tags {
	tags := make(map[string]string)

	attrs.ForEach(func(key string, attr pdata.AttributeValue) {
		switch attr.Type() {
		case pdata.AttributeValueSTRING:
			tags[key] = attr.StringVal()
		case pdata.AttributeValueBOOL:
			tags[key] = strconv.FormatBool(attr.BoolVal())
		case pdata.AttributeValueDOUBLE:
			tags[key] = strconv.FormatFloat(attr.DoubleVal(), 'g', -1, 64)
		case pdata.AttributeValueINT:
			tags[key] = strconv.FormatInt(attr.IntVal(), 10)
		}
	})

	return tags
}

func statusFromSpanStatus(spanStatus pdata.SpanStatus) (status string, message string) {
	if spanStatus.IsNil() {
		return "", ""
	}

	code := spanStatus.Code()
	if code < 0 || int(code) >= len(canonicalCodes) {
		return sentryStatusUnknown, fmt.Sprintf("error code %d", code)
	}

	return canonicalCodes[code], spanStatus.Message()
}

// CreateSentryExporter returns a new Sentry Exporter.
func CreateSentryExporter(config *Config) (component.TraceExporter, error) {
<<<<<<< HEAD
	transport := NewSentryTransport()
	transport.Configure(config)

	s := &SentryExporter{
		transport: transport,
	}

	return exporterhelper.NewTraceExporter(config, s.pushTraceData)
=======
	s := &SentryExporter{
		DSN: config.DSN,
	}

	exp, err := exporterhelper.NewTraceExporter(config, s.pushTraceData)

	return exp, err
}

// TODO: Span.Link
// TODO; Span.Event -> create breadcrumbs
// TODO: Span.TraceState()
func spanToSentrySpan(span pdata.Span) (sentrySpan *SentrySpan) {
	if span.IsNil() {
		return nil
	}

	parentSpanID := ""
	if psID := span.ParentSpanID(); !isAllZero(psID) {
		parentSpanID = psID.String()
	}

	attributes := span.Attributes()
	name := span.Name()
	spanKind := span.Kind()

	op, description := generateSpanDescriptors(name, attributes, spanKind)
	tags := generateTagsFromAttributes(attributes)

	status, message := statusFromSpanStatus(span.Status())

	if message != "" {
		tags["status_message"] = message
	}

	if spanKind != pdata.SpanKindUNSPECIFIED {
		tags["span_kind"] = spanKind.String()
	}

	return &SentrySpan{
		TraceID:        span.TraceID().String(),
		SpanID:         span.SpanID().String(),
		ParentSpanID:   parentSpanID,
		Description:    description,
		Op:             op,
		Tags:           tags,
		StartTimestamp: unixNanoToTime(span.StartTime()),
		EndTimestamp:   unixNanoToTime(span.EndTime()),
		Status:         status,
	}
>>>>>>> 1367659a
}<|MERGE_RESOLUTION|>--- conflicted
+++ resolved
@@ -58,25 +58,17 @@
 	transport *SentryTransport
 }
 
-// IDMap maps a span_id to a root span span_id.
-type IDMap map[string]string
-
 // SpanStore stores a root span and it's child spans.
 type SpanStore struct {
 	rootSpan   *SentrySpan
 	childSpans []*SentrySpan
 }
 
-<<<<<<< HEAD
-// SSMap maps a root span span_id to a SpanStore.
-type SSMap map[string]*SpanStore
-=======
 // rootSpanTree stores a root span and it's child spans.
 type rootSpanTree struct {
 	rootSpan   *SentrySpan
 	childSpans []*SentrySpan
 }
->>>>>>> 1367659a
 
 // TODO: Add to function
 func (s *SentryExporter) pushTraceData(ctx context.Context, td pdata.Traces) (droppedSpans int, err error) {
@@ -86,23 +78,12 @@
 		return 0, nil
 	}
 
-<<<<<<< HEAD
-	numOfSpans := td.SpanCount()
-
-	orphanSpans := make([]*SentrySpan, 0, numOfSpans)
-
-	// Maps all child span ids to their root span.
-	idMap := make(IDMap)
-	// Maps root span id to a root span and it's child span.
-	ssMap := make(SSMap)
-=======
 	orphanSpans := make([]*SentrySpan, 0, td.SpanCount())
 
 	// Maps all child span ids to their root span.
 	idMap := make(map[string]string)
 	// Maps root span id to a root span tree.
 	rootSpanTreeMap := make(map[string]*rootSpanTree)
->>>>>>> 1367659a
 
 	for i := 0; i < resourceSpans.Len(); i++ {
 		rs := resourceSpans.At(i)
@@ -110,11 +91,8 @@
 			continue
 		}
 
-<<<<<<< HEAD
 		resourceTags := generateTagsFromAttributes(rs.Resource().Attributes())
 
-=======
->>>>>>> 1367659a
 		ilss := rs.InstrumentationLibrarySpans()
 		for j := 0; j < ilss.Len(); j++ {
 			ils := ilss.At(j)
@@ -122,11 +100,8 @@
 				continue
 			}
 
-<<<<<<< HEAD
 			library := ils.InstrumentationLibrary()
 
-=======
->>>>>>> 1367659a
 			spans := ils.Spans()
 			for k := 0; k < spans.Len(); k++ {
 				otelSpan := spans.At(k)
@@ -134,19 +109,11 @@
 					continue
 				}
 
-<<<<<<< HEAD
 				sentrySpan := convertToSentrySpan(otelSpan, resourceTags, library)
-
-				if sentrySpan.IsRootSpan() {
-					// Add root span to span store map
-					ssMap[sentrySpan.SpanID] = &SpanStore{
-=======
-				sentrySpan := convertToSentrySpan(otelSpan)
 
 				if sentrySpan.IsRootSpan() {
 					// Add root span to span store map
 					rootSpanTreeMap[sentrySpan.SpanID] = &rootSpanTree{
->>>>>>> 1367659a
 						rootSpan:   sentrySpan,
 						childSpans: make([]*SentrySpan, 0),
 					}
@@ -155,11 +122,7 @@
 				} else {
 					if rootSpanID, ok := idMap[sentrySpan.ParentSpanID]; ok {
 						idMap[sentrySpan.SpanID] = rootSpanID
-<<<<<<< HEAD
-						ssMap[rootSpanID].childSpans = append(ssMap[rootSpanID].childSpans, sentrySpan)
-=======
 						rootSpanTreeMap[rootSpanID].childSpans = append(rootSpanTreeMap[rootSpanID].childSpans, sentrySpan)
->>>>>>> 1367659a
 					} else {
 						orphanSpans = append(orphanSpans, sentrySpan)
 					}
@@ -168,10 +131,9 @@
 		}
 	}
 
-<<<<<<< HEAD
-	orphanSpans = classifyOrphanSpans(orphanSpans, len(orphanSpans)+1, idMap, ssMap)
-
-	transactions := generateTransactions(ssMap, orphanSpans)
+	orphanSpans = classifyOrphanSpans(orphanSpans, len(orphanSpans)+1, idMap, rootSpanTreeMap)
+
+	transactions := generateTransactions(rootSpanTreeMap, orphanSpans)
 
 	droppedSpans = 0
 	for _, t := range transactions {
@@ -184,10 +146,10 @@
 	return droppedSpans, nil
 }
 
-func generateTransactions(ssMap SSMap, orphanSpans []*SentrySpan) []*SentryTransaction {
-	transactions := make([]*SentryTransaction, 0, len(ssMap)+len(orphanSpans))
-
-	for _, spanStore := range ssMap {
+func generateTransactions(rootSpanTreeMap map[string]*rootSpanTree, orphanSpans []*SentrySpan) []*SentryTransaction {
+	transactions := make([]*SentryTransaction, 0, len(rootSpanTreeMap)+len(orphanSpans))
+
+	for _, spanStore := range rootSpanTreeMap {
 		transaction := transactionFromSpans(spanStore.rootSpan, spanStore.childSpans)
 		transactions = append(transactions, transaction)
 	}
@@ -200,57 +162,29 @@
 	return transactions
 }
 
-func classifyOrphanSpans(orphanSpans []*SentrySpan, prevLength int, idMap IDMap, ssMap SSMap) []*SentrySpan {
-	if len(orphanSpans) == 0 || len(orphanSpans) == prevLength {
-		return orphanSpans
-	}
-
-=======
-	orphanSpans = classifyOrphanSpans(orphanSpans, len(orphanSpans)+1, idMap, rootSpanTreeMap)
-
-	// TODO: Use orphanSpans and rootSpanTreeMap to generate transactions
-
-	// TODO: Correctly return dropped spans
-	return 0, nil
-}
-
-// classifyOrphanSpans recursively classifies orphanSpans to a root span tree
 func classifyOrphanSpans(orphanSpans []*SentrySpan, prevLength int, idMap map[string]string, rootSpanTreeMap map[string]*rootSpanTree) []*SentrySpan {
 	if len(orphanSpans) == 0 || len(orphanSpans) == prevLength {
 		return orphanSpans
 	}
 
->>>>>>> 1367659a
 	newOrphanSpans := make([]*SentrySpan, 0, prevLength)
 
 	for _, span := range orphanSpans {
 		if rootSpanID, ok := idMap[span.ParentSpanID]; ok {
 			idMap[span.SpanID] = rootSpanID
-<<<<<<< HEAD
-			ssMap[rootSpanID].childSpans = append(ssMap[rootSpanID].childSpans, span)
-=======
 			rootSpanTreeMap[rootSpanID].childSpans = append(rootSpanTreeMap[rootSpanID].childSpans, span)
->>>>>>> 1367659a
 		} else {
 			newOrphanSpans = append(newOrphanSpans, span)
 		}
 	}
 
-<<<<<<< HEAD
-	return classifyOrphanSpans(newOrphanSpans, len(orphanSpans), idMap, ssMap)
-=======
 	return classifyOrphanSpans(newOrphanSpans, len(orphanSpans), idMap, rootSpanTreeMap)
->>>>>>> 1367659a
 }
 
 // TODO: Span.Link
 // TODO; Span.Event -> create breadcrumbs
 // TODO: Span.TraceState()
-<<<<<<< HEAD
 func convertToSentrySpan(span pdata.Span, resourceTags Tags, library pdata.InstrumentationLibrary) (sentrySpan *SentrySpan) {
-=======
-func convertToSentrySpan(span pdata.Span) (sentrySpan *SentrySpan) {
->>>>>>> 1367659a
 	if span.IsNil() {
 		return nil
 	}
@@ -412,7 +346,6 @@
 
 // CreateSentryExporter returns a new Sentry Exporter.
 func CreateSentryExporter(config *Config) (component.TraceExporter, error) {
-<<<<<<< HEAD
 	transport := NewSentryTransport()
 	transport.Configure(config)
 
@@ -421,56 +354,4 @@
 	}
 
 	return exporterhelper.NewTraceExporter(config, s.pushTraceData)
-=======
-	s := &SentryExporter{
-		DSN: config.DSN,
-	}
-
-	exp, err := exporterhelper.NewTraceExporter(config, s.pushTraceData)
-
-	return exp, err
-}
-
-// TODO: Span.Link
-// TODO; Span.Event -> create breadcrumbs
-// TODO: Span.TraceState()
-func spanToSentrySpan(span pdata.Span) (sentrySpan *SentrySpan) {
-	if span.IsNil() {
-		return nil
-	}
-
-	parentSpanID := ""
-	if psID := span.ParentSpanID(); !isAllZero(psID) {
-		parentSpanID = psID.String()
-	}
-
-	attributes := span.Attributes()
-	name := span.Name()
-	spanKind := span.Kind()
-
-	op, description := generateSpanDescriptors(name, attributes, spanKind)
-	tags := generateTagsFromAttributes(attributes)
-
-	status, message := statusFromSpanStatus(span.Status())
-
-	if message != "" {
-		tags["status_message"] = message
-	}
-
-	if spanKind != pdata.SpanKindUNSPECIFIED {
-		tags["span_kind"] = spanKind.String()
-	}
-
-	return &SentrySpan{
-		TraceID:        span.TraceID().String(),
-		SpanID:         span.SpanID().String(),
-		ParentSpanID:   parentSpanID,
-		Description:    description,
-		Op:             op,
-		Tags:           tags,
-		StartTimestamp: unixNanoToTime(span.StartTime()),
-		EndTimestamp:   unixNanoToTime(span.EndTime()),
-		Status:         status,
-	}
->>>>>>> 1367659a
 }